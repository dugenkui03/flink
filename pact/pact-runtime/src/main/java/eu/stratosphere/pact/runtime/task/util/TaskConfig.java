/***********************************************************************************************************************
 *
 * Copyright (C) 2010 by the Stratosphere project (http://stratosphere.eu)
 *
 * Licensed under the Apache License, Version 2.0 (the "License"); you may not use this file except in compliance with
 * the License. You may obtain a copy of the License at
 *
 *     http://www.apache.org/licenses/LICENSE-2.0
 *
 * Unless required by applicable law or agreed to in writing, software distributed under the License is distributed on
 * an "AS IS" BASIS, WITHOUT WARRANTIES OR CONDITIONS OF ANY KIND, either express or implied. See the License for the
 * specific language governing permissions and limitations under the License.
 *
 **********************************************************************************************************************/

package eu.stratosphere.pact.runtime.task.util;

import java.io.DataInput;
import java.io.DataOutput;
import java.io.IOException;
import java.util.HashSet;
import java.util.Set;

import eu.stratosphere.nephele.configuration.Configuration;
import eu.stratosphere.pact.common.type.Key;
<<<<<<< HEAD
=======
import eu.stratosphere.pact.runtime.task.chaining.ChainedTask;
>>>>>>> 302fb446
import eu.stratosphere.pact.runtime.task.util.OutputEmitter.ShipStrategy;

/**
 * Configuration class which stores all relevant parameters required to set up the Pact tasks.
 * 
 * @author Erik Nijkamp
 * @author Fabian Hueske
 * @author Stephan Ewen
 */
public class TaskConfig
{
	/**
	 * Enumeration of all available local strategies for Pact tasks. 
	 */
	public enum LocalStrategy {
		// both inputs are sorted and merged
		SORT_BOTH_MERGE,
		// the first input is sorted and merged with the (already sorted) second input
		SORT_FIRST_MERGE,
		// the second input is sorted and merged with the (already sorted) first input
		SORT_SECOND_MERGE,
		// both (already sorted) inputs are merged
		MERGE,
		// input is sorted, within a key values are crossed in a nested loop fashion
		SORT_SELF_NESTEDLOOP,
		// already grouped input, within a key values are crossed in a nested loop fashion
		SELF_NESTEDLOOP,
		// the input is sorted
		SORT,
		// the input is sorted, during sorting a combiner is applied
		COMBININGSORT,
		// the first input is build side, the second side is probe side of a hybrid hash table
		HYBRIDHASH_FIRST,
		// the second input is build side, the first side is probe side of a hybrid hash table
		HYBRIDHASH_SECOND,
		// the first input is build side, the second side is probe side of an in-memory hash table
		MMHASH_FIRST,
		// the second input is build side, the first side is probe side of an in-memory hash table
		MMHASH_SECOND,
		// the second input is inner loop, the first input is outer loop and block-wise processed
		NESTEDLOOP_BLOCKED_OUTER_FIRST,
		// the first input is inner loop, the second input is outer loop and block-wise processed
		NESTEDLOOP_BLOCKED_OUTER_SECOND,
		// the second input is inner loop, the first input is outer loop and stream-processed
		NESTEDLOOP_STREAMED_OUTER_FIRST,
		// the first input is inner loop, the second input is outer loop and stream-processed
		NESTEDLOOP_STREAMED_OUTER_SECOND,
		// no special local strategy is applied
		NONE
	}
	
	// --------------------------------------------------------------------------------------------

	private static final String STUB_CLASS = "pact.stub.class";

	private static final String STUB_PARAM_PREFIX = "pact.stub.param.";

	private static final String INPUT_SHIP_STRATEGY = "pact.input.ship.strategy";
	
	private static final String INPUT_SHIP_NUM_KEYS = "pact.input.numkeys";
	
	private static final String INPUT_SHIP_KEY_POS_PREFIX = "pact.input.keypos.";
	
	private static final String INPUT_SHIP_KEY_CLASS_PREFIX = "pact.input.keyclass.";

<<<<<<< HEAD
	private static final String OUTPUT_SHIP_STRATEGY = "pact.output.shipstrategy";
=======
	private static final String OUTPUT_SHIP_STRATEGY_PREFIX = "pact.output.shipstrategy.";
>>>>>>> 302fb446
	
	private static final String OUTPUT_SHIP_NUM_KEYS_PREFIX = "pact.output.numkeys.";
	
	private static final String OUTPUT_SHIP_KEY_POS_PREFIX = "pact.output.keypos.";
	
	private static final String OUTPUT_SHIP_KEY_CLASS_PREFIX = "pact.output.keyclass.";

	private static final String LOCAL_STRATEGY = "pact.local.strategy";

	private static final String NUM_INPUTS = "pact.inputs.number";

	/*
	 * If one input has multiple predecessors (bag union), multiple
	 * inputs must be grouped together. For a map or reduce there is
	 * one group and "pact.size.inputGroup.1" will be equal to
	 * "pact.inputs.number"
	 * 
	 * In the case of a dual input pact (eg. match) there might be
	 * 2 predecessors for the first group and one for the second group.
	 * Hence, "pact.inputs.number" would be 3, "pact.size.inputGroup.1"
	 * would be 2, and "pact.size.inputGroup.2" would be 1.
	 */
	private static final String INPUT_GROUP_SIZE = "pact.size.inputGroup.";

	private static final String NUM_OUTPUTS = "pact.outputs.number";

	private static final String SIZE_MEMORY = "pact.memory.size";

	private static final String NUM_FILEHANDLES = "pact.filehandles.num";
	
	private static final String SORT_SPILLING_THRESHOLD = "pact.sort.spillthreshold";
	
	private static final String CHAINING_NUM_STUBS = "pact.chaining.num";
	
	private static final String CHAINING_TASKCONFIG_PREFIX = "pact.chaining.taskconfig.";
	
	private static final String CHAINING_TASK_PREFIX = "pact.chaining.task.";
	
	private static final String CHAINING_TASKNAME_PREFIX = "pact.chaining.taskname.";

	// --------------------------------------------------------------------------------------------
	
	protected final Configuration config;			// the actual configuration holding the values

	
	public TaskConfig(Configuration config)
	{
		this.config = config;
	}
	
	// --------------------------------------------------------------------------------------------
	//                                User code class Access
	// --------------------------------------------------------------------------------------------

	public void setStubClass(Class<?> stubClass) {
		this.config.setString(STUB_CLASS, stubClass.getName());
	}

	public <T> Class<? extends T> getStubClass(Class<T> stubClass, ClassLoader cl)
<<<<<<< HEAD
	throws ClassNotFoundException, ClassCastException
	{
		String stubClassName = config.getString(STUB_CLASS, null);
=======
		throws ClassNotFoundException, ClassCastException
	{
		String stubClassName = this.config.getString(STUB_CLASS, null);
>>>>>>> 302fb446
		if (stubClassName == null) {
			throw new IllegalStateException("stub class missing");
		}
		return Class.forName(stubClassName, true, cl).asSubclass(stubClass);
	}
	
	// --------------------------------------------------------------------------------------------
	//                                User Code Parameters
	// --------------------------------------------------------------------------------------------

	public void setStubParameters(Configuration parameters)
	{
		this.config.addAll(parameters, STUB_PARAM_PREFIX);
	}

	public Configuration getStubParameters()
	{
		return new DelegatingConfiguration(this.config, STUB_PARAM_PREFIX);
	}
	
	public void setStubParameter(String key, String value)
	{
		this.config.setString(STUB_PARAM_PREFIX + key, value);
	}

	public String getStubParameter(String key, String defaultValue)
	{
		return this.config.getString(STUB_PARAM_PREFIX + key, defaultValue);
	}
	
	// --------------------------------------------------------------------------------------------
	//                                   Input Shipping
	// --------------------------------------------------------------------------------------------
<<<<<<< HEAD
=======

	public void addInputShipStrategy(ShipStrategy strategy, int groupIndex) {
		int inputCnt = this.config.getInteger(NUM_INPUTS, 0);
		this.config.setString(INPUT_SHIP_STRATEGY + (inputCnt++), strategy.name());
		this.config.setInteger(NUM_INPUTS, inputCnt);
>>>>>>> 302fb446

		String grp = INPUT_GROUP_SIZE + groupIndex;
		this.config.setInteger(grp, this.config.getInteger(grp, 0)+1);
	}
	
	public int getNumInputs() {
		return config.getInteger(NUM_INPUTS, -1);
	}
	
	public int getNumInputs() {
		return config.getInteger(NUM_INPUTS, -1);
	}

	public ShipStrategy getInputShipStrategy(int inputId) {
		int inputCnt = this.config.getInteger(NUM_INPUTS, -1);
		if (!(inputId < inputCnt)) {
			return null;
		}
		return ShipStrategy.valueOf(this.config.getString(INPUT_SHIP_STRATEGY + inputId, ""));
	}
	
	// --------------------------------------------------------------------------------------------
	//                                 Local Strategies
	// --------------------------------------------------------------------------------------------
<<<<<<< HEAD

	public void setLocalStrategy(LocalStrategy strategy) {
		this.config.setString(LOCAL_STRATEGY, strategy.name());
	}

	public LocalStrategy getLocalStrategy() {
		String lsName = this.config.getString(LOCAL_STRATEGY, null);
		return lsName != null ? LocalStrategy.valueOf(lsName) : LocalStrategy.NONE;
=======

	public void setLocalStrategy(LocalStrategy strategy) {
		this.config.setString(LOCAL_STRATEGY, strategy.name());
>>>>>>> 302fb446
	}
	
	public void setLocalStrategyKeyTypes(Class<? extends Key>[] keyTypes)
	{
		int numKeysYet = this.config.getInteger(INPUT_SHIP_NUM_KEYS, -1);
		if (numKeysYet == -1) {
			this.config.setInteger(INPUT_SHIP_NUM_KEYS, keyTypes.length);
		}
		else if (keyTypes.length != numKeysYet) {
			throw new IllegalArgumentException("The number of key classes does not match the number of keys set by a previous parameter.");
		}

<<<<<<< HEAD
=======
	public LocalStrategy getLocalStrategy() {
		String lsName = this.config.getString(LOCAL_STRATEGY, null);
		return lsName != null ? LocalStrategy.valueOf(lsName) : LocalStrategy.NONE;
	}
	
	public void setLocalStrategyKeyTypes(Class<? extends Key>[] keyTypes)
	{
		int numKeysYet = this.config.getInteger(INPUT_SHIP_NUM_KEYS, -1);
		if (numKeysYet == -1) {
			this.config.setInteger(INPUT_SHIP_NUM_KEYS, keyTypes.length);
		}
		else if (keyTypes.length != numKeysYet) {
			throw new IllegalArgumentException("The number of key classes does not match the number of keys set by a previous parameter.");
		}

>>>>>>> 302fb446
		for (int i = 0; i < keyTypes.length; i++) {
			this.config.setString(INPUT_SHIP_KEY_CLASS_PREFIX + i, keyTypes[i].getName());
		}
	}
	
	public void setLocalStrategyKeyTypes(int inputNum, int[] keyPositions)
	{			
		int numKeysYet = this.config.getInteger(INPUT_SHIP_NUM_KEYS, -1);
		if (numKeysYet == -1) {
			this.config.setInteger(INPUT_SHIP_NUM_KEYS, keyPositions.length);
		}
		else if (keyPositions.length != numKeysYet) {
			throw new IllegalArgumentException("The number of positions does not match the number of keys set by a previous parameter.");
		}
		
		for (int i = 0; i < keyPositions.length; i++) {
			this.config.setInteger(INPUT_SHIP_KEY_POS_PREFIX + inputNum + '.' + i, keyPositions[i]);
		}
	}
	
	public int[] getLocalStrategyKeyPositions(int inputNum)
	{		
		final int numKeys = this.config.getInteger(INPUT_SHIP_NUM_KEYS , -1);
		if (numKeys <= 0) {
			return null;
		}
		
		final int[] keyPos = new int[numKeys];
		for (int i = 0; i < numKeys; i++) {
			int p = this.config.getInteger(INPUT_SHIP_KEY_POS_PREFIX + inputNum + '.' + i, -1);
			if (p >= 0) {
				keyPos[i] = p;
			} else {
				throw new IllegalStateException("Config is invalid - contained number of keys, but no positions for keys."); 
			}
		}
		return keyPos;
	}
	
	public Class<? extends Key>[] getLocalStrategyKeyClasses(ClassLoader cl)
	throws ClassNotFoundException, ClassCastException
	{
		final int numKeys = this.config.getInteger(INPUT_SHIP_NUM_KEYS, -1);
		if (numKeys <= 0) {
			return null;
		}
		
		@SuppressWarnings("unchecked")
		final Class<? extends Key>[] keyTypes = (Class<? extends Key>[]) new Class[numKeys];
		for (int i = 0; i < numKeys; i++) {
			String name = this.config.getString(INPUT_SHIP_KEY_CLASS_PREFIX + i, null);
			if (name != null) {
				keyTypes[i] = Class.forName(name, true, cl).asSubclass(Key.class);
			} else {
				throw new IllegalStateException("Config is invalid - contained number of keys, but no types for keys."); 
			}
		}
		return keyTypes;
	}
	
	// --------------------------------------------------------------------------------------------
	//                          Parameters for the output shipping
	// --------------------------------------------------------------------------------------------

	public void addOutputShipStrategy(ShipStrategy strategy)
	{
<<<<<<< HEAD
		int outputCnt = config.getInteger(NUM_OUTPUTS, 0);		
		this.config.setString(OUTPUT_SHIP_STRATEGY + outputCnt, strategy.name());
=======
		int outputCnt = this.config.getInteger(NUM_OUTPUTS, 0);
		this.config.setString(OUTPUT_SHIP_STRATEGY_PREFIX + outputCnt, strategy.name());
>>>>>>> 302fb446
		outputCnt++;
		this.config.setInteger(NUM_OUTPUTS, outputCnt);
	}
	
	public void addOutputShipStrategy(ShipStrategy strategy, int[] keyPositions, Class<? extends Key>[] keyTypes)
	{
		int outputCnt = config.getInteger(NUM_OUTPUTS, 0);
		
<<<<<<< HEAD
		this.config.setString(OUTPUT_SHIP_STRATEGY + outputCnt, strategy.name());		
=======
		this.config.setString(OUTPUT_SHIP_STRATEGY_PREFIX + outputCnt, strategy.name());		
>>>>>>> 302fb446
		this.config.setInteger(OUTPUT_SHIP_NUM_KEYS_PREFIX + outputCnt, keyPositions.length);
		for (int i = 0; i < keyPositions.length; i++) {
			this.config.setInteger(OUTPUT_SHIP_KEY_POS_PREFIX + outputCnt + '.' + i, keyPositions[i]);
			this.config.setString(OUTPUT_SHIP_KEY_CLASS_PREFIX + outputCnt + '.' + i, keyTypes[i].getName());
		}
		outputCnt++;
		this.config.setInteger(NUM_OUTPUTS, outputCnt);
	}
	
	public int getNumOutputs() {
		return this.config.getInteger(NUM_OUTPUTS, -1);
	}

	public ShipStrategy getOutputShipStrategy(int outputId)
	{
		int outputCnt = this.config.getInteger(NUM_OUTPUTS, -1);
		if (!(outputId < outputCnt)) {
			return null;
		}
<<<<<<< HEAD
		return ShipStrategy.valueOf(this.config.getString(OUTPUT_SHIP_STRATEGY + outputId, ""));
=======
		return ShipStrategy.valueOf(this.config.getString(OUTPUT_SHIP_STRATEGY_PREFIX + outputId, ""));
>>>>>>> 302fb446
	}
	
	public int[] getOutputShipKeyPositions(int outputId)
	{
		final int outputCnt = this.config.getInteger(NUM_OUTPUTS, -1);
		if (!(outputId < outputCnt)) {
			return null;
		}
		
		final int numKeys = this.config.getInteger(OUTPUT_SHIP_NUM_KEYS_PREFIX + outputId, -1);
		if (numKeys <= 0) {
			return null;
		}
		
		final int[] keyPos = new int[numKeys];
		for (int i = 0; i < numKeys; i++) {
			int p = this.config.getInteger(OUTPUT_SHIP_KEY_POS_PREFIX + outputId + '.' + i, -1);
			if (p >= 0) {
				keyPos[i] = p;
			} else {
				throw new IllegalStateException("Config is invalid - contained number of keys, but no positions for keys."); 
			}
		}
		return keyPos;
	}
	
	public Class<? extends Key>[] getOutputShipKeyTypes(int outputId, ClassLoader cl)
	throws ClassNotFoundException, ClassCastException
	{
		final int outputCnt = this.config.getInteger(NUM_OUTPUTS, -1);
		if (!(outputId < outputCnt)) {
			return null;
		}
		
		final int numKeys = this.config.getInteger(OUTPUT_SHIP_NUM_KEYS_PREFIX + outputId, -1);
		if (numKeys <= 0) {
			return null;
		}
		
		@SuppressWarnings("unchecked")
		final Class<? extends Key>[] keyTypes = (Class<? extends Key>[]) new Class[numKeys];
		for (int i = 0; i < numKeys; i++) {
			String name = this.config.getString(OUTPUT_SHIP_KEY_CLASS_PREFIX + outputId + '.' + i, null);
			if (name != null) {
				keyTypes[i] = Class.forName(name, true, cl).asSubclass(Key.class);
			} else {
				throw new IllegalStateException("Config is invalid - contained number of keys, but no types for keys."); 
			}
		}
		return keyTypes;
	}
	
	// --------------------------------------------------------------------------------------------
	//                       Parameters to configure the memory and I/O behavior
	// --------------------------------------------------------------------------------------------

	public int getGroupSize(int groupIndex) {
		return this.config.getInteger(INPUT_GROUP_SIZE + groupIndex, -1);
	}
	/**
	 * Sets the amount of memory dedicated to the task's input preparation (sorting / hashing).
	 * 
	 * @param memSize The memory size in bytes.
	 */
	public void setMemorySize(long memorySize) {
		this.config.setLong(SIZE_MEMORY, memorySize);
	}

	/**
	 * Sets the maximum number of open files.
	 * 
	 * @param numFileHandles Maximum number of open files.
	 */
	public void setNumFilehandles(int numFileHandles) {
		if (numFileHandles < 2) {
			throw new IllegalArgumentException();
		}
		
		this.config.setInteger(NUM_FILEHANDLES, numFileHandles);
	}
	
	/**
	 * Sets the threshold that triggers spilling to disk of intermediate sorted results. This value defines the
	 * fraction of the buffers that must be full before the spilling is triggered.
	 * 
	 * @param threshold The value for the threshold.
	 */
	public void setSortSpillingTreshold(float threshold) {
		if (threshold < 0.0f || threshold > 1.0f) {
			throw new IllegalArgumentException();
		}
		
		this.config.setFloat(SORT_SPILLING_THRESHOLD, threshold);
	}
	
	// --------------------------------------------------------------------------------------------

	/**
	 * Gets the amount of memory dedicated to the task's input preparation (sorting / hashing).
	 * Returns <tt>-1</tt> if the value is not specified.
	 * 
	 * @return The memory size in bytes.
	 */
	public long getMemorySize() {
		return this.config.getLong(SIZE_MEMORY, -1);
	}

	/**
	 * Gets the maximum number of open files. Returns <tt>-1</tt>, if the value has not been set.
	 * 
	 * @return Maximum number of open files.
	 */
	public int getNumFilehandles() {
		return this.config.getInteger(NUM_FILEHANDLES, -1);
	}
	
	/**
	 * Gets the threshold that triggers spilling to disk of intermediate sorted results. This value defines the
	 * fraction of the buffers that must be full before the spilling is triggered.
	 * <p>
	 * If the value is not set, this method returns a default value if <code>0.7f</code>.
	 * 
	 * @return The threshold that triggers spilling to disk of sorted intermediate results.
	 */
	public float getSortSpillingTreshold() {
		return this.config.getFloat(SORT_SPILLING_THRESHOLD, 0.7f);
	}
	
	// --------------------------------------------------------------------------------------------
	//                                    Parameters for Stub Chaining
	// --------------------------------------------------------------------------------------------
	
	public int getNumberOfChainedStubs() {
		return this.config.getInteger(CHAINING_NUM_STUBS, 0);
	}
	
	public void addChainedTask(Class<? extends ChainedTask> chainedTaskClass, TaskConfig conf, String taskName)
	{
		int numChainedYet = this.config.getInteger(CHAINING_NUM_STUBS, 0);
		
		this.config.setString(CHAINING_TASK_PREFIX + numChainedYet, chainedTaskClass.getName());
		this.config.addAll(conf.config, CHAINING_TASKCONFIG_PREFIX + numChainedYet + '.');
		this.config.setString(CHAINING_TASKNAME_PREFIX + numChainedYet, taskName);
		
		this.config.setInteger(CHAINING_NUM_STUBS, ++numChainedYet);
	}
	
	public TaskConfig getChainedStubConfig(int chainPos)
	{
		return new TaskConfig(new DelegatingConfiguration(this.config, CHAINING_TASKCONFIG_PREFIX + chainPos + '.'));
	}

	public Class<? extends ChainedTask> getChainedTask(int chainPos)
	throws ClassNotFoundException, ClassCastException
	{
		String className = this.config.getString(CHAINING_TASK_PREFIX + chainPos, null);
		if (className == null)
			throw new IllegalStateException("Chained Task Class missing");
		
		return Class.forName(className).asSubclass(ChainedTask.class);
	}
	
	public String getChainedTaskName(int chainPos)
	{
		return this.config.getString(CHAINING_TASKNAME_PREFIX + chainPos, null);
	}
	
	// --------------------------------------------------------------------------------------------
	//                              Utility class for nested Configurations
	// --------------------------------------------------------------------------------------------
	
	public static final class DelegatingConfiguration extends Configuration
	{
		private final Configuration backingConfig;		// the configuration actually storing the data
		
		private String prefix;							// the prefix key by which keys for this config are marked
		
		// --------------------------------------------------------------------------------------------
		
		/**
		 * Default constructor for serialization. Creates an empty delegating configuration.
		 */
		public DelegatingConfiguration()
		{
			this.backingConfig = new Configuration();
		}
		
		/**
		 * Creates a new delegating configuration which stores its key/value pairs in the given
		 * configuration using the specifies key prefix.
		 * 
		 * @param backingConfig The configuration holding the actual config data.
		 * @param prefix The prefix prepended to all config keys.
		 */
		public DelegatingConfiguration(Configuration backingConfig, String prefix)
		{
			this.backingConfig = backingConfig;
			this.prefix = prefix;
		}

		// --------------------------------------------------------------------------------------------
		
		@Override
		public String getString(String key, String defaultValue) {
			return this.backingConfig.getString(this.prefix + key, defaultValue);
		}

		@Override
		public <T> Class<T> getClass(String key, Class<? extends T> defaultValue, Class<T> ancestor) {
			return this.backingConfig.getClass(this.prefix + key, defaultValue, ancestor);
		}

		@Override
		public Class<?> getClass(String key, Class<?> defaultValue) {
			return this.backingConfig.getClass(this.prefix + key, defaultValue);
		}

		@Override
		public void setClass(String key, Class<?> klazz) {
			this.backingConfig.setClass(this.prefix + key, klazz);
		}

		@Override
		public void setString(String key, String value) {
			this.backingConfig.setString(this.prefix + key, value);
		}

		@Override
		public int getInteger(String key, int defaultValue) {
			return this.backingConfig.getInteger(this.prefix + key, defaultValue);
		}

		@Override
		public void setInteger(String key, int value) {
			this.backingConfig.setInteger(this.prefix + key, value);
		}

		@Override
		public long getLong(String key, long defaultValue) {
			return this.backingConfig.getLong(this.prefix + key, defaultValue);
		}

		@Override
		public void setLong(String key, long value) {
			this.backingConfig.setLong(this.prefix + key, value);
		}

		@Override
		public boolean getBoolean(String key, boolean defaultValue) {
			return this.backingConfig.getBoolean(this.prefix + key, defaultValue);
		}

		@Override
		public void setBoolean(String key, boolean value) {
			this.backingConfig.setBoolean(this.prefix + key, value);
		}

		@Override
		public float getFloat(String key, float defaultValue) {
			return this.backingConfig.getFloat(this.prefix + key, defaultValue);
		}

		@Override
		public void setFloat(String key, float value) {
			this.backingConfig.setFloat(this.prefix + key, value);
		}

		@Override
		public Set<String> keySet()
		{
			final HashSet<String> set = new HashSet<String>();
			final int prefixLen = this.prefix == null ? 0 : this.prefix.length();
			
			for (String key : this.backingConfig.keySet()) {
				if (key.startsWith(this.prefix)) {
					set.add(key.substring(prefixLen));
				}
			}
			return set;
		}
		
		// --------------------------------------------------------------------------------------------

		@Override
		public void read(DataInput in) throws IOException
		{
			this.prefix = in.readUTF();
			this.backingConfig.read(in);
		}

		@Override
		public void write(DataOutput out) throws IOException
		{
			out.writeUTF(this.prefix);
			this.backingConfig.write(out);
		}
		
		// --------------------------------------------------------------------------------------------

		@Override
		public int hashCode()
		{
			return this.prefix.hashCode() ^ this.backingConfig.hashCode();
		}

		@Override
		public boolean equals(Object obj)
		{
			if (obj instanceof DelegatingConfiguration) {
				DelegatingConfiguration other = (DelegatingConfiguration) obj;
				return this.prefix.equals(other.prefix) && this.backingConfig.equals(other.backingConfig);
			}
			else return false;
		}
	}
}<|MERGE_RESOLUTION|>--- conflicted
+++ resolved
@@ -23,10 +23,7 @@
 
 import eu.stratosphere.nephele.configuration.Configuration;
 import eu.stratosphere.pact.common.type.Key;
-<<<<<<< HEAD
-=======
 import eu.stratosphere.pact.runtime.task.chaining.ChainedTask;
->>>>>>> 302fb446
 import eu.stratosphere.pact.runtime.task.util.OutputEmitter.ShipStrategy;
 
 /**
@@ -92,11 +89,7 @@
 	
 	private static final String INPUT_SHIP_KEY_CLASS_PREFIX = "pact.input.keyclass.";
 
-<<<<<<< HEAD
-	private static final String OUTPUT_SHIP_STRATEGY = "pact.output.shipstrategy";
-=======
 	private static final String OUTPUT_SHIP_STRATEGY_PREFIX = "pact.output.shipstrategy.";
->>>>>>> 302fb446
 	
 	private static final String OUTPUT_SHIP_NUM_KEYS_PREFIX = "pact.output.numkeys.";
 	
@@ -156,15 +149,9 @@
 	}
 
 	public <T> Class<? extends T> getStubClass(Class<T> stubClass, ClassLoader cl)
-<<<<<<< HEAD
-	throws ClassNotFoundException, ClassCastException
-	{
-		String stubClassName = config.getString(STUB_CLASS, null);
-=======
 		throws ClassNotFoundException, ClassCastException
 	{
 		String stubClassName = this.config.getString(STUB_CLASS, null);
->>>>>>> 302fb446
 		if (stubClassName == null) {
 			throw new IllegalStateException("stub class missing");
 		}
@@ -198,21 +185,14 @@
 	// --------------------------------------------------------------------------------------------
 	//                                   Input Shipping
 	// --------------------------------------------------------------------------------------------
-<<<<<<< HEAD
-=======
 
 	public void addInputShipStrategy(ShipStrategy strategy, int groupIndex) {
 		int inputCnt = this.config.getInteger(NUM_INPUTS, 0);
 		this.config.setString(INPUT_SHIP_STRATEGY + (inputCnt++), strategy.name());
 		this.config.setInteger(NUM_INPUTS, inputCnt);
->>>>>>> 302fb446
 
 		String grp = INPUT_GROUP_SIZE + groupIndex;
 		this.config.setInteger(grp, this.config.getInteger(grp, 0)+1);
-	}
-	
-	public int getNumInputs() {
-		return config.getInteger(NUM_INPUTS, -1);
 	}
 	
 	public int getNumInputs() {
@@ -230,7 +210,6 @@
 	// --------------------------------------------------------------------------------------------
 	//                                 Local Strategies
 	// --------------------------------------------------------------------------------------------
-<<<<<<< HEAD
 
 	public void setLocalStrategy(LocalStrategy strategy) {
 		this.config.setString(LOCAL_STRATEGY, strategy.name());
@@ -239,11 +218,6 @@
 	public LocalStrategy getLocalStrategy() {
 		String lsName = this.config.getString(LOCAL_STRATEGY, null);
 		return lsName != null ? LocalStrategy.valueOf(lsName) : LocalStrategy.NONE;
-=======
-
-	public void setLocalStrategy(LocalStrategy strategy) {
-		this.config.setString(LOCAL_STRATEGY, strategy.name());
->>>>>>> 302fb446
 	}
 	
 	public void setLocalStrategyKeyTypes(Class<? extends Key>[] keyTypes)
@@ -256,24 +230,6 @@
 			throw new IllegalArgumentException("The number of key classes does not match the number of keys set by a previous parameter.");
 		}
 
-<<<<<<< HEAD
-=======
-	public LocalStrategy getLocalStrategy() {
-		String lsName = this.config.getString(LOCAL_STRATEGY, null);
-		return lsName != null ? LocalStrategy.valueOf(lsName) : LocalStrategy.NONE;
-	}
-	
-	public void setLocalStrategyKeyTypes(Class<? extends Key>[] keyTypes)
-	{
-		int numKeysYet = this.config.getInteger(INPUT_SHIP_NUM_KEYS, -1);
-		if (numKeysYet == -1) {
-			this.config.setInteger(INPUT_SHIP_NUM_KEYS, keyTypes.length);
-		}
-		else if (keyTypes.length != numKeysYet) {
-			throw new IllegalArgumentException("The number of key classes does not match the number of keys set by a previous parameter.");
-		}
-
->>>>>>> 302fb446
 		for (int i = 0; i < keyTypes.length; i++) {
 			this.config.setString(INPUT_SHIP_KEY_CLASS_PREFIX + i, keyTypes[i].getName());
 		}
@@ -340,13 +296,8 @@
 
 	public void addOutputShipStrategy(ShipStrategy strategy)
 	{
-<<<<<<< HEAD
-		int outputCnt = config.getInteger(NUM_OUTPUTS, 0);		
-		this.config.setString(OUTPUT_SHIP_STRATEGY + outputCnt, strategy.name());
-=======
 		int outputCnt = this.config.getInteger(NUM_OUTPUTS, 0);
 		this.config.setString(OUTPUT_SHIP_STRATEGY_PREFIX + outputCnt, strategy.name());
->>>>>>> 302fb446
 		outputCnt++;
 		this.config.setInteger(NUM_OUTPUTS, outputCnt);
 	}
@@ -355,11 +306,7 @@
 	{
 		int outputCnt = config.getInteger(NUM_OUTPUTS, 0);
 		
-<<<<<<< HEAD
-		this.config.setString(OUTPUT_SHIP_STRATEGY + outputCnt, strategy.name());		
-=======
 		this.config.setString(OUTPUT_SHIP_STRATEGY_PREFIX + outputCnt, strategy.name());		
->>>>>>> 302fb446
 		this.config.setInteger(OUTPUT_SHIP_NUM_KEYS_PREFIX + outputCnt, keyPositions.length);
 		for (int i = 0; i < keyPositions.length; i++) {
 			this.config.setInteger(OUTPUT_SHIP_KEY_POS_PREFIX + outputCnt + '.' + i, keyPositions[i]);
@@ -379,11 +326,7 @@
 		if (!(outputId < outputCnt)) {
 			return null;
 		}
-<<<<<<< HEAD
-		return ShipStrategy.valueOf(this.config.getString(OUTPUT_SHIP_STRATEGY + outputId, ""));
-=======
 		return ShipStrategy.valueOf(this.config.getString(OUTPUT_SHIP_STRATEGY_PREFIX + outputId, ""));
->>>>>>> 302fb446
 	}
 	
 	public int[] getOutputShipKeyPositions(int outputId)
