package eu.stratosphere.sopremo;

import java.io.File;
import java.io.IOException;
import java.io.Serializable;
import java.util.HashMap;
import java.util.Map;
import java.util.Map.Entry;

import eu.stratosphere.pact.common.contract.FileDataSourceContract;
import eu.stratosphere.pact.common.io.FileInputFormat;
import eu.stratosphere.pact.common.plan.PactModule;
import eu.stratosphere.sopremo.expressions.ArrayCreation;
import eu.stratosphere.sopremo.expressions.EvaluationExpression;
import eu.stratosphere.sopremo.io.JsonGenerator;
import eu.stratosphere.sopremo.io.JsonProcessingException;
import eu.stratosphere.sopremo.jsondatamodel.JsonNode;
import eu.stratosphere.sopremo.jsondatamodel.NullNode;
import eu.stratosphere.sopremo.pact.JsonInputFormat;
import eu.stratosphere.sopremo.pact.SopremoUtil;

@InputCardinality(min = 0, max = 0)
public class Source extends ElementaryOperator<Source> {
	/**
	 * 
	 */
	private static final long serialVersionUID = 4321371118396025441L;

	private String inputPath;

	private EvaluationExpression adhocExpression;

	private final Class<? extends FileInputFormat<JsonNode, JsonNode>> inputFormat;

	public Source(final EvaluationExpression adhocValue) {
		this.adhocExpression = adhocValue;
		this.inputFormat = JsonInputFormat.class;
	}

<<<<<<< HEAD
	public Source(Class<? extends FileInputFormat<PactJsonObject.Key, PactJsonObject>> inputformat,
			final String inputPath) {
		this.inputPath = inputPath;
=======
	public Source(final Class<? extends FileInputFormat<JsonNode, JsonNode>> inputformat,
			final String inputName) {
		super();
		this.inputName = inputName;
>>>>>>> 082f89a3
		this.inputFormat = inputformat;
	}

<<<<<<< HEAD
	public Source(final String inputPath) {
		this(JsonInputFormat.class, inputPath);
	}

	public Source() {
		this(new ArrayCreation());
	}

	public String getInputPath() {
		return this.inputPath;
	}

	public void setInputPath(String inputPath) {
		if (inputPath == null)
			throw new NullPointerException("inputPath must not be null");

		this.adhocExpression = null;
		this.inputPath = inputPath;
	}

	public Class<? extends FileInputFormat<PactJsonObject.Key, PactJsonObject>> getInputFormat() {
		return this.inputFormat;
	}

	public void setInputFormat(Class<? extends FileInputFormat<PactJsonObject.Key, PactJsonObject>> inputFormat) {
		if (inputFormat == null)
			throw new NullPointerException("inputFormat must not be null");

		this.inputFormat = inputFormat;
	}

	public Map<String, Object> getParameters() {
		return this.parameters;
=======
	@Deprecated
	public Source(final PersistenceType type, final String inputName) {
		this(JsonInputFormat.class, inputName);
>>>>>>> 082f89a3
	}

	public void setAdhocExpression(EvaluationExpression adhocExpression) {
		if (adhocExpression == null)
			throw new NullPointerException("adhocExpression must not be null");

		this.inputPath = null;
		this.adhocExpression = adhocExpression;
	}

	@Override
	public PactModule asPactModule(final EvaluationContext context) {
<<<<<<< HEAD
		String inputPath = this.inputPath, name = this.inputPath;
		if (this.isAdhoc())
			try {
				final File tempFile = File.createTempFile("Adhoc", "source");
				this.writeValues(tempFile);
				inputPath = "file://localhost" + tempFile.getAbsolutePath();
				SopremoUtil.LOG.info("temp file " + inputPath);
=======
		String inputName = this.inputName, name = this.inputName;
		if (this.type == PersistenceType.ADHOC)
			try {
				final File tempFile = File.createTempFile("Adhoc", "source");
				this.writeValues(tempFile);
				inputName = "file://localhost" + tempFile.getAbsolutePath();
				SopremoUtil.LOG.info("temp file " + inputName);
>>>>>>> 082f89a3
				name = "Adhoc";
			} catch (final IOException e) {
				throw new IllegalStateException("Cannot create adhoc source", e);
			}
		final PactModule pactModule = new PactModule(this.toString(), 0, 1);
<<<<<<< HEAD
		final FileDataSourceContract<PactJsonObject.Key, PactJsonObject> contract = new FileDataSourceContract<PactJsonObject.Key, PactJsonObject>(
			this.inputFormat, inputPath, name);
		if (this.inputFormat == JsonInputFormat.class)
			contract.setDegreeOfParallelism(1);

		for (Entry<String, Object> parameter : this.parameters.entrySet())
=======
		final FileDataSourceContract<JsonNode, JsonNode> contract = new FileDataSourceContract<JsonNode, JsonNode>(
			this.inputFormat, inputName, name);
		if (this.inputFormat == JsonInputFormat.class)
			contract.setDegreeOfParallelism(1);

		for (final Entry<String, Object> parameter : this.parameters.entrySet())
>>>>>>> 082f89a3
			if (parameter.getValue() instanceof Serializable)
				SopremoUtil
					.serialize(contract.getParameters(), parameter.getKey(), (Serializable) parameter.getValue());
		pactModule.getOutput(0).setInput(contract);
		// pactModule.setInput(0, contract);
		return pactModule;
	}

<<<<<<< HEAD
	public boolean isAdhoc() {
		return this.adhocExpression != null;
	}

	private Map<String, Object> parameters = new HashMap<String, Object>();

	public void setParameter(String key, Object value) {
=======
	private final Map<String, Object> parameters = new HashMap<String, Object>();

	public void setParameter(final String key, final Object value) {
>>>>>>> 082f89a3
		this.parameters.put(key, value);
	}

	private void writeValues(final File tempFile) throws IOException, JsonProcessingException {
<<<<<<< HEAD
		JsonGenerator writer = JsonUtil.FACTORY.createJsonGenerator(tempFile, JsonEncoding.UTF8);
		writer.setCodec(JsonUtil.OBJECT_MAPPER);
=======
		final JsonGenerator writer = new JsonGenerator(tempFile);
>>>>>>> 082f89a3
		writer.writeTree(this.getAdhocValues());
		writer.close();
	}

	@Override
	public boolean equals(final Object obj) {
		if (this == obj)
			return true;
		if (!super.equals(obj))
			return false;
		if (this.getClass() != obj.getClass())
			return false;
		final Source other = (Source) obj;
		return (this.inputPath == null ? other.inputFormat == null : this.inputPath.equals(other.inputPath))
			&& (this.adhocExpression == null ? this.adhocExpression == null : this.adhocExpression
				.equals(other.adhocExpression));
	}

	public EvaluationExpression getAdhocExpression() {
		return this.adhocExpression;
	}

	public JsonNode getAdhocValues() {
		if (!this.isAdhoc())
			throw new IllegalStateException();
		return this.getAdhocExpression().evaluate(NullNode.getInstance(), new EvaluationContext());
	}

	public String getInputName() {
		return this.inputPath;
	}

	@Override
	public int hashCode() {
		final int prime = 31;
		int result = super.hashCode();
		result = prime * result + (this.adhocExpression == null ? 0 : this.adhocExpression.hashCode());
		result = prime * result + (this.inputPath == null ? 0 : this.inputPath.hashCode());
		return result;
	}

	@Override
	public String toString() {
		if (this.isAdhoc())
			return "Source [" + this.adhocExpression + "]";

		return "Source [" + this.inputPath + "]";
	}
}<|MERGE_RESOLUTION|>--- conflicted
+++ resolved
@@ -30,27 +30,19 @@
 
 	private EvaluationExpression adhocExpression;
 
-	private final Class<? extends FileInputFormat<JsonNode, JsonNode>> inputFormat;
+	private Class<? extends FileInputFormat<JsonNode, JsonNode>> inputFormat;
 
 	public Source(final EvaluationExpression adhocValue) {
 		this.adhocExpression = adhocValue;
 		this.inputFormat = JsonInputFormat.class;
 	}
 
-<<<<<<< HEAD
-	public Source(Class<? extends FileInputFormat<PactJsonObject.Key, PactJsonObject>> inputformat,
+	public Source(Class<? extends FileInputFormat<JsonNode, JsonNode>> inputformat,
 			final String inputPath) {
 		this.inputPath = inputPath;
-=======
-	public Source(final Class<? extends FileInputFormat<JsonNode, JsonNode>> inputformat,
-			final String inputName) {
-		super();
-		this.inputName = inputName;
->>>>>>> 082f89a3
 		this.inputFormat = inputformat;
 	}
 
-<<<<<<< HEAD
 	public Source(final String inputPath) {
 		this(JsonInputFormat.class, inputPath);
 	}
@@ -71,11 +63,11 @@
 		this.inputPath = inputPath;
 	}
 
-	public Class<? extends FileInputFormat<PactJsonObject.Key, PactJsonObject>> getInputFormat() {
+	public Class<? extends FileInputFormat<JsonNode, JsonNode>> getInputFormat() {
 		return this.inputFormat;
 	}
 
-	public void setInputFormat(Class<? extends FileInputFormat<PactJsonObject.Key, PactJsonObject>> inputFormat) {
+	public void setInputFormat(Class<? extends FileInputFormat<JsonNode, JsonNode>> inputFormat) {
 		if (inputFormat == null)
 			throw new NullPointerException("inputFormat must not be null");
 
@@ -84,11 +76,6 @@
 
 	public Map<String, Object> getParameters() {
 		return this.parameters;
-=======
-	@Deprecated
-	public Source(final PersistenceType type, final String inputName) {
-		this(JsonInputFormat.class, inputName);
->>>>>>> 082f89a3
 	}
 
 	public void setAdhocExpression(EvaluationExpression adhocExpression) {
@@ -101,7 +88,6 @@
 
 	@Override
 	public PactModule asPactModule(final EvaluationContext context) {
-<<<<<<< HEAD
 		String inputPath = this.inputPath, name = this.inputPath;
 		if (this.isAdhoc())
 			try {
@@ -109,35 +95,17 @@
 				this.writeValues(tempFile);
 				inputPath = "file://localhost" + tempFile.getAbsolutePath();
 				SopremoUtil.LOG.info("temp file " + inputPath);
-=======
-		String inputName = this.inputName, name = this.inputName;
-		if (this.type == PersistenceType.ADHOC)
-			try {
-				final File tempFile = File.createTempFile("Adhoc", "source");
-				this.writeValues(tempFile);
-				inputName = "file://localhost" + tempFile.getAbsolutePath();
-				SopremoUtil.LOG.info("temp file " + inputName);
->>>>>>> 082f89a3
 				name = "Adhoc";
 			} catch (final IOException e) {
 				throw new IllegalStateException("Cannot create adhoc source", e);
 			}
 		final PactModule pactModule = new PactModule(this.toString(), 0, 1);
-<<<<<<< HEAD
-		final FileDataSourceContract<PactJsonObject.Key, PactJsonObject> contract = new FileDataSourceContract<PactJsonObject.Key, PactJsonObject>(
+		final FileDataSourceContract<JsonNode, JsonNode> contract = new FileDataSourceContract<JsonNode, JsonNode>(
 			this.inputFormat, inputPath, name);
 		if (this.inputFormat == JsonInputFormat.class)
 			contract.setDegreeOfParallelism(1);
 
-		for (Entry<String, Object> parameter : this.parameters.entrySet())
-=======
-		final FileDataSourceContract<JsonNode, JsonNode> contract = new FileDataSourceContract<JsonNode, JsonNode>(
-			this.inputFormat, inputName, name);
-		if (this.inputFormat == JsonInputFormat.class)
-			contract.setDegreeOfParallelism(1);
-
 		for (final Entry<String, Object> parameter : this.parameters.entrySet())
->>>>>>> 082f89a3
 			if (parameter.getValue() instanceof Serializable)
 				SopremoUtil
 					.serialize(contract.getParameters(), parameter.getKey(), (Serializable) parameter.getValue());
@@ -146,7 +114,6 @@
 		return pactModule;
 	}
 
-<<<<<<< HEAD
 	public boolean isAdhoc() {
 		return this.adhocExpression != null;
 	}
@@ -154,21 +121,11 @@
 	private Map<String, Object> parameters = new HashMap<String, Object>();
 
 	public void setParameter(String key, Object value) {
-=======
-	private final Map<String, Object> parameters = new HashMap<String, Object>();
-
-	public void setParameter(final String key, final Object value) {
->>>>>>> 082f89a3
 		this.parameters.put(key, value);
 	}
 
 	private void writeValues(final File tempFile) throws IOException, JsonProcessingException {
-<<<<<<< HEAD
-		JsonGenerator writer = JsonUtil.FACTORY.createJsonGenerator(tempFile, JsonEncoding.UTF8);
-		writer.setCodec(JsonUtil.OBJECT_MAPPER);
-=======
 		final JsonGenerator writer = new JsonGenerator(tempFile);
->>>>>>> 082f89a3
 		writer.writeTree(this.getAdhocValues());
 		writer.close();
 	}
